trigger:
  - main
  - develop

pr:
  - main
  - develop

variables:
  isMainBranch: $[eq(variables['Build.SourceBranchName'], 'main')]

pool:
  vmImage: 'windows-2019'

jobs:

  - job: RunTests
    strategy:
      matrix:
        Python37-windows-2019:
          vmimage: 'windows-2019'
          python.version: '3.7'
        Python37-windows-2022:
          vmimage: 'windows-2022'
          python.version: '3.7'
        Python37-ubuntu-20.04:
          vmimage: 'ubuntu-20.04'
          python.version: '3.7'
        Python37-ubuntu-22.04:
          vmimage: 'ubuntu-22.04'
          python.version: '3.7'
        Python37-macOS-12:
          vmimage: 'macOS-12'
          python.version: '3.7'
        Python38-windows-2019:
          vmimage: 'windows-2019'
          python.version: '3.8'
        Python38-windows-2022:
          vmimage: 'windows-2022'
          python.version: '3.8'
        Python38-ubuntu-20.04:
          vmimage: 'ubuntu-20.04'
          python.version: '3.8'
        Python38-ubuntu-22.04:
          vmimage: 'ubuntu-22.04'
          python.version: '3.8'
        Python38-macOS-12:
          vmimage: 'macOS-12'
          python.version: '3.8'
        Python39-windows-2019:
          vmimage: 'windows-2019'
          python.version: '3.9'
        Python39-windows-2022:
          vmimage: 'windows-2022'
          python.version: '3.9'
        Python39-ubuntu-20.04:
          vmimage: 'ubuntu-20.04'
          python.version: '3.9'
        Python39-ubuntu-22.04:
          vmimage: 'ubuntu-22.04'
          python.version: '3.9'
        Python39-macOS-12:
          vmimage: 'macOS-12'
          python.version: '3.9'
        Python310-windows-2019:
          vmimage: 'windows-2019'
          python.version: '3.10'
        Python310-windows-2022:
          vmimage: 'windows-2022'
          python.version: '3.10'
        Python310-ubuntu-20.04:
          vmimage: 'ubuntu-20.04'
          python.version: '3.10'
        Python310-ubuntu-22.04:
          vmimage: 'ubuntu-22.04'
          python.version: '3.10'
        Python310-macOS-12:
          vmimage: 'macOS-12'
          python.version: '3.10'
        Python311-windows-2019:
          vmimage: 'windows-2019'
          python.version: '3.11'
        Python311-windows-2022:
          vmimage: 'windows-2022'
          python.version: '3.11'
        Python311-ubuntu-20.04:
          vmimage: 'ubuntu-20.04'
          python.version: '3.11'
        Python311-ubuntu-22.04:
          vmimage: 'ubuntu-22.04'
          python.version: '3.11'
        Python311-macOS-12:
          vmimage: 'macOS-12'
          python.version: '3.11'

    pool:
      vmImage: $(vmimage)

    steps:
    - task: UsePythonVersion@0
      inputs:
        versionSpec: '$(python.version)'

    - script: |
        python -m pip install --upgrade pip && pip install .[tests]
      displayName: 'Install or upgrade packaging tools'

    - script: |
        python -m pytest ./tests
      displayName: "Run pytest"

  - job: BuildAndDeploy
    dependsOn: RunTests
    condition: eq(variables.isMainBranch, 'True')
    steps:
    - task: UsePythonVersion@0
      inputs:
        versionSpec: '3.11'

    - script: |
        python -m pip install --upgrade pip
      displayName: 'Install or update pip.'

    - script: |
        python -m pip install build wheel twine
      displayName: 'Install build, wheel and twine tools.'

    - script: python -m build --wheel
      displayName: 'Build stable python wheel from package source.'

    - script: |
<<<<<<< HEAD
        python -m twine upload --username "__token__" --password $(TWINE_TOKEN) --verbose --repository testpypi dist/*
=======
        python -m twine upload --username "__token__" --password $(TWINE_TOKEN) --verbose dist/*
>>>>>>> cf021e59
      displayName: 'Upload stable python wheel to test public pypi'<|MERGE_RESOLUTION|>--- conflicted
+++ resolved
@@ -129,9 +129,5 @@
       displayName: 'Build stable python wheel from package source.'
 
     - script: |
-<<<<<<< HEAD
-        python -m twine upload --username "__token__" --password $(TWINE_TOKEN) --verbose --repository testpypi dist/*
-=======
         python -m twine upload --username "__token__" --password $(TWINE_TOKEN) --verbose dist/*
->>>>>>> cf021e59
       displayName: 'Upload stable python wheel to test public pypi'